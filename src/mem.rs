use std::error::Error;
use std::fmt;
use std::io;
use std::marker;
use std::slice;

use libc::{c_int, c_uint};

use Compression;
use ffi;

/// Raw in-memory compression stream for blocks of data.
///
/// This type is the building block for the I/O streams in the rest of this
/// crate. It requires more management than the [`Read`]/[`Write`] API but is
/// maximally flexible in terms of accepting input from any source and being
/// able to produce output to any memory location.
///
/// It is recommended to use the I/O stream adaptors over this type as they're
/// easier to use.
///
/// [`Read`]: https://doc.rust-lang.org/std/io/trait.Read.html
/// [`Write`]: https://doc.rust-lang.org/std/io/trait.Write.html
#[derive(Debug)]
pub struct Compress {
    inner: Stream<DirCompress>,
}

/// Raw in-memory decompression stream for blocks of data.
///
/// This type is the building block for the I/O streams in the rest of this
/// crate. It requires more management than the [`Read`]/[`Write`] API but is
/// maximally flexible in terms of accepting input from any source and being
/// able to produce output to any memory location.
///
/// It is recommended to use the I/O stream adaptors over this type as they're
/// easier to use.
///
/// [`Read`]: https://doc.rust-lang.org/std/io/trait.Read.html
/// [`Write`]: https://doc.rust-lang.org/std/io/trait.Write.html
#[derive(Debug)]
pub struct Decompress {
    inner: Stream<DirDecompress>,
}

#[derive(Debug)]
struct Stream<D: Direction> {
    stream_wrapper: ffi::StreamWrapper,
    total_in: u64,
    total_out: u64,
    _marker: marker::PhantomData<D>,
}

unsafe impl<D: Direction> Send for Stream<D> {}
unsafe impl<D: Direction> Sync for Stream<D> {}

trait Direction {
    unsafe fn destroy(stream: *mut ffi::mz_stream) -> c_int;
}

#[derive(Debug)]
enum DirCompress {}
#[derive(Debug)]
enum DirDecompress {}

// A trait for being generic over our two flush enums, FlushCompress
// and FlushDecompress. Using only the members common to both of them.
pub trait Flush {
    fn none() -> Self;
    fn sync() -> Self;
    fn finish() -> Self;
}

#[derive(Copy, Clone, PartialEq, Eq, Debug)]
/// Values which indicate the form of flushing to be used when compressing
/// in-memory data.
pub enum FlushCompress {
    /// A typical parameter for passing to compression/decompression functions,
    /// this indicates that the underlying stream to decide how much data to
    /// accumulate before producing output in order to maximize compression.
    None = ffi::MZ_NO_FLUSH as isize,

    /// All pending output is flushed to the output buffer and the output is
    /// aligned on a byte boundary so that the decompressor can get all input
    /// data available so far.
    ///
    /// Flushing may degrade compression for some compression algorithms and so
    /// it should only be used when necessary. This will complete the current
    /// deflate block and follow it with an empty stored block.
    Sync = ffi::MZ_SYNC_FLUSH as isize,

    /// All pending output is flushed to the output buffer, but the output is
    /// not aligned to a byte boundary.
    ///
    /// All of the input data so far will be available to the decompressor (as
    /// with `Flush::Sync`. This completes the current deflate block and follows
    /// it with an empty fixed codes block that is 10 bites long, and it assures
    /// that enough bytes are output in order for the decompessor to finish the
    /// block before the empty fixed code block.
    Partial = ffi::MZ_PARTIAL_FLUSH as isize,

    /// All output is flushed as with `Flush::Sync` and the compression state is
    /// reset so decompression can restart from this point if previous
    /// compressed data has been damaged or if random access is desired.
    ///
    /// Using this option too often can seriously degrade compression.
    Full = ffi::MZ_FULL_FLUSH as isize,

    /// Pending input is processed and pending output is flushed.
    ///
    /// The return value may indicate that the stream is not yet done and more
    /// data has yet to be processed.
    Finish = ffi::MZ_FINISH as isize,

    #[doc(hidden)]
    _Nonexhaustive
}

#[derive(Copy, Clone, PartialEq, Eq, Debug)]
/// Values which indicate the form of flushing to be used when
/// decompressing in-memory data.
pub enum FlushDecompress {
    /// A typical parameter for passing to compression/decompression functions,
    /// this indicates that the underlying stream to decide how much data to
    /// accumulate before producing output in order to maximize compression.
    None = ffi::MZ_NO_FLUSH as isize,

    /// All pending output is flushed to the output buffer and the output is
    /// aligned on a byte boundary so that the decompressor can get all input
    /// data available so far.
    ///
    /// Flushing may degrade compression for some compression algorithms and so
    /// it should only be used when necessary. This will complete the current
    /// deflate block and follow it with an empty stored block.
    Sync = ffi::MZ_SYNC_FLUSH as isize,

    /// Pending input is processed and pending output is flushed.
    ///
    /// The return value may indicate that the stream is not yet done and more
    /// data has yet to be processed.
    Finish = ffi::MZ_FINISH as isize,

    #[doc(hidden)]
    _Nonexhaustive
}

impl Flush for FlushCompress {
    fn none() -> Self {
        FlushCompress::None
    }

    fn sync() -> Self {
        FlushCompress::Sync
    }

    fn finish() -> Self {
        FlushCompress::Finish
    }
}

impl Flush for FlushDecompress {
    fn none() -> Self {
        FlushDecompress::None
    }

    fn sync() -> Self {
        FlushDecompress::Sync
    }

    fn finish() -> Self {
        FlushDecompress::Finish
    }
}

/// Error returned when a decompression object finds that the input stream of
/// bytes was not a valid input stream of bytes.
#[derive(Debug)]
pub struct DecompressError(());

/// Error returned when a compression object is used incorrectly or otherwise
/// generates an error.
#[derive(Debug)]
pub struct CompressError(());

/// Possible status results of compressing some data or successfully
/// decompressing a block of data.
#[derive(Copy, Clone, PartialEq, Eq, Debug)]
pub enum Status {
    /// Indicates success.
    ///
    /// Means that more input may be needed but isn't available
    /// and/or there's more output to be written but the output buffer is full.
    Ok,

    /// Indicates that forward progress is not possible due to input or output
    /// buffers being empty.
    ///
    /// For compression it means the input buffer needs some more data or the
    /// output buffer needs to be freed up before trying again.
    ///
    /// For decompression this means that more input is needed to continue or
    /// the output buffer isn't large enough to contain the result. The function
    /// can be called again after fixing both.
    BufError,

    /// Indicates that all input has been consumed and all output bytes have
    /// been written. Decompression/compression should not be called again.
    ///
    /// For decompression with zlib streams the adler-32 of the decompressed
    /// data has also been verified.
    StreamEnd,
}

impl Compress {
    /// Creates a new object ready for compressing data that it's given.
    ///
    /// The `level` argument here indicates what level of compression is going
    /// to be performed, and the `zlib_header` argument indicates whether the
    /// output data should have a zlib header or not.
    pub fn new(level: Compression, zlib_header: bool) -> Compress {
        unsafe {
            let mut state = ffi::StreamWrapper::default();
            let ret = ffi::mz_deflateInit2(&mut *state,
                                           level.0 as c_int,
                                           ffi::MZ_DEFLATED,
                                           if zlib_header {
                                               ffi::MZ_DEFAULT_WINDOW_BITS
                                           } else {
                                               -ffi::MZ_DEFAULT_WINDOW_BITS
                                           },
                                           9,
                                           ffi::MZ_DEFAULT_STRATEGY);
            debug_assert_eq!(ret, 0);
            Compress {
                inner: Stream {
                    stream_wrapper: state,
                    total_in: 0,
                    total_out: 0,
                    _marker: marker::PhantomData,
                },
            }
        }
    }

    /// Returns the total number of input bytes which have been processed by
    /// this compression object.
    pub fn total_in(&self) -> u64 {
        self.inner.total_in
    }

    /// Returns the total number of output bytes which have been produced by
    /// this compression object.
    pub fn total_out(&self) -> u64 {
        self.inner.total_out
    }

    /// Quickly resets this compressor without having to reallocate anything.
    ///
    /// This is equivalent to dropping this object and then creating a new one.
    pub fn reset(&mut self) {
        let rc = unsafe { ffi::mz_deflateReset(&mut *self.inner.stream_wrapper) };
        assert_eq!(rc, ffi::MZ_OK);

        self.inner.total_in = 0;
        self.inner.total_out = 0;
    }

    /// Compresses the input data into the output, consuming only as much
    /// input as needed and writing as much output as possible.
    ///
    /// The flush option can be any of the available `FlushCompress` parameters.
    ///
    /// To learn how much data was consumed or how much output was produced, use
    /// the `total_in` and `total_out` functions before/after this is called.
    pub fn compress(&mut self,
                    input: &[u8],
                    output: &mut [u8],
<<<<<<< HEAD
                    flush: Flush)
                    -> Result<Status, CompressError> {
=======
                    flush: FlushCompress)
                    -> Status {
>>>>>>> d9291edb
        let raw = &mut *self.inner.stream_wrapper;
        raw.next_in = input.as_ptr() as *mut _;
        raw.avail_in = input.len() as c_uint;
        raw.next_out = output.as_mut_ptr();
        raw.avail_out = output.len() as c_uint;

        let rc = unsafe { ffi::mz_deflate(raw, flush as c_int) };

        // Unfortunately the total counters provided by zlib might be only
        // 32 bits wide and overflow while processing large amounts of data.
        self.inner.total_in += (raw.next_in as usize -
                                input.as_ptr() as usize) as u64;
        self.inner.total_out += (raw.next_out as usize -
                                 output.as_ptr() as usize) as u64;

        match rc {
            ffi::MZ_OK => Ok(Status::Ok),
            ffi::MZ_BUF_ERROR => Ok(Status::BufError),
            ffi::MZ_STREAM_END => Ok(Status::StreamEnd),
            ffi::MZ_STREAM_ERROR => Err(CompressError(())),
            c => panic!("unknown return code: {}", c),
        }
    }

    /// Compresses the input data into the extra space of the output, consuming
    /// only as much input as needed and writing as much output as possible.
    ///
    /// This function has the same semantics as `compress`, except that the
    /// length of `vec` is managed by this function. This will not reallocate
    /// the vector provided or attempt to grow it, so space for the output must
    /// be reserved in the output vector by the caller before calling this
    /// function.
    pub fn compress_vec(&mut self,
                        input: &[u8],
                        output: &mut Vec<u8>,
<<<<<<< HEAD
                        flush: Flush)
                        -> Result<Status, CompressError> {
=======
                        flush: FlushCompress)
                        -> Status {
>>>>>>> d9291edb
        let cap = output.capacity();
        let len = output.len();

        unsafe {
            let before = self.total_out();
            let ret = {
                let ptr = output.as_mut_ptr().offset(len as isize);
                let out = slice::from_raw_parts_mut(ptr, cap - len);
                self.compress(input, out, flush)
            };
            output.set_len((self.total_out() - before) as usize + len);
            return ret
        }
    }
}

impl Decompress {
    /// Creates a new object ready for decompressing data that it's given.
    ///
    /// The `zlib_header` argument indicates whether the input data is expected
    /// to have a zlib header or not.
    pub fn new(zlib_header: bool) -> Decompress {
        unsafe {
            let mut state = ffi::StreamWrapper::default();
            let ret = ffi::mz_inflateInit2(&mut *state,
                                           if zlib_header {
                                               ffi::MZ_DEFAULT_WINDOW_BITS
                                           } else {
                                               -ffi::MZ_DEFAULT_WINDOW_BITS
                                           });
            debug_assert_eq!(ret, 0);
            Decompress {
                inner: Stream {
                    stream_wrapper: state,
                    total_in: 0,
                    total_out: 0,
                    _marker: marker::PhantomData,
                },
            }
        }
    }

    /// Returns the total number of input bytes which have been processed by
    /// this decompression object.
    pub fn total_in(&self) -> u64 {
        self.inner.total_in
    }

    /// Returns the total number of output bytes which have been produced by
    /// this decompression object.
    pub fn total_out(&self) -> u64 {
        self.inner.total_out
    }

    /// Decompresses the input data into the output, consuming only as much
    /// input as needed and writing as much output as possible.
    ///
    /// The flush option can be any of the available `FlushDecompress` parameters.
    ///
    /// If the first call passes `FlushDecompress::Finish` it is assumed that
    /// the input and output buffers are both sized large enough to decompress
    /// the entire stream in a single call.
    ///
    /// A flush value of `FlushDecompress::Finish` indicates that there are no
    /// more source bytes available beside what's already in the input buffer,
    /// and the output buffer is large enough to hold the rest of the
    /// decompressed data.
    ///
    /// To learn how much data was consumed or how much output was produced, use
    /// the `total_in` and `total_out` functions before/after this is called.
    ///
    /// # Errors
    ///
    /// If the input data to this instance of `Decompress` is not a valid
    /// zlib/deflate stream then this function may return an instance of
    /// `DecompressError` to indicate that the stream of input bytes is corrupted.
    pub fn decompress(&mut self,
                      input: &[u8],
                      output: &mut [u8],
<<<<<<< HEAD
                      flush: Flush)
                      -> Result<Status, DecompressError> {
=======
                      flush: FlushDecompress)
                      -> Result<Status, DataError> {
>>>>>>> d9291edb
        let raw = &mut *self.inner.stream_wrapper;
        raw.next_in = input.as_ptr() as *mut u8;
        raw.avail_in = input.len() as c_uint;
        raw.next_out = output.as_mut_ptr();
        raw.avail_out = output.len() as c_uint;

        let rc = unsafe { ffi::mz_inflate(raw, flush as c_int) };

        // Unfortunately the total counters provided by zlib might be only
        // 32 bits wide and overflow while processing large amounts of data.
        self.inner.total_in += (raw.next_in as usize -
                                input.as_ptr() as usize) as u64;
        self.inner.total_out += (raw.next_out as usize -
                                 output.as_ptr() as usize) as u64;

        match rc {
            ffi::MZ_DATA_ERROR |
            ffi::MZ_STREAM_ERROR => Err(DecompressError(())),
            ffi::MZ_OK => Ok(Status::Ok),
            ffi::MZ_BUF_ERROR => Ok(Status::BufError),
            ffi::MZ_STREAM_END => Ok(Status::StreamEnd),
            c => panic!("unknown return code: {}", c),
        }
    }

    /// Decompresses the input data into the extra space in the output vector
    /// specified by `output`.
    ///
    /// This function has the same semantics as `decompress`, except that the
    /// length of `vec` is managed by this function. This will not reallocate
    /// the vector provided or attempt to grow it, so space for the output must
    /// be reserved in the output vector by the caller before calling this
    /// function.
    ///
    /// # Errors
    ///
    /// If the input data to this instance of `Decompress` is not a valid
    /// zlib/deflate stream then this function may return an instance of
    /// `DecompressError` to indicate that the stream of input bytes is corrupted.
    pub fn decompress_vec(&mut self,
                          input: &[u8],
                          output: &mut Vec<u8>,
<<<<<<< HEAD
                          flush: Flush)
                          -> Result<Status, DecompressError> {
=======
                          flush: FlushDecompress)
                          -> Result<Status, DataError> {
>>>>>>> d9291edb
        let cap = output.capacity();
        let len = output.len();

        unsafe {
            let before = self.total_out();
            let ret = {
                let ptr = output.as_mut_ptr().offset(len as isize);
                let out = slice::from_raw_parts_mut(ptr, cap - len);
                self.decompress(input, out, flush)
            };
            output.set_len((self.total_out() - before) as usize + len);
            return ret
        }
    }

    /// Performs the equivalent of replacing this decompression state with a
    /// freshly allocated copy.
    ///
    /// This function may not allocate memory, though, and attempts to reuse any
    /// previously existing resources.
    ///
    /// The argument provided here indicates whether the reset state will
    /// attempt to decode a zlib header first or not.
    pub fn reset(&mut self, zlib_header: bool) {
        self._reset(zlib_header);
    }

    #[cfg(feature = "zlib")]
    fn _reset(&mut self, zlib_header: bool) {
        let bits = if zlib_header {
            ffi::MZ_DEFAULT_WINDOW_BITS
        } else {
            -ffi::MZ_DEFAULT_WINDOW_BITS
        };
        unsafe {
            ffi::inflateReset2(&mut *self.inner.stream_wrapper, bits);
        }
        self.inner.total_out = 0;
        self.inner.total_in = 0;
    }

    #[cfg(not(feature = "zlib"))]
    fn _reset(&mut self, zlib_header: bool) {
        *self = Decompress::new(zlib_header);
    }
}

impl Error for DecompressError {
    fn description(&self) -> &str { "deflate decompression error" }
}

impl From<DecompressError> for io::Error {
    fn from(data: DecompressError) -> io::Error {
        io::Error::new(io::ErrorKind::Other, data)
    }
}

impl fmt::Display for DecompressError {
    fn fmt(&self, f: &mut fmt::Formatter) -> fmt::Result {
        self.description().fmt(f)
    }
}

impl Error for CompressError {
    fn description(&self) -> &str { "deflate compression error" }
}

impl From<CompressError> for io::Error {
    fn from(data: CompressError) -> io::Error {
        io::Error::new(io::ErrorKind::Other, data)
    }
}

impl fmt::Display for CompressError {
    fn fmt(&self, f: &mut fmt::Formatter) -> fmt::Result {
        self.description().fmt(f)
    }
}

impl Direction for DirCompress {
    unsafe fn destroy(stream: *mut ffi::mz_stream) -> c_int {
        ffi::mz_deflateEnd(stream)
    }
}
impl Direction for DirDecompress {
    unsafe fn destroy(stream: *mut ffi::mz_stream) -> c_int {
        ffi::mz_inflateEnd(stream)
    }
}

impl<D: Direction> Drop for Stream<D> {
    fn drop(&mut self) {
        unsafe {
            let _ = D::destroy(&mut *self.stream_wrapper);
        }
    }
}

#[cfg(test)]
mod tests {
    use std::io::Write;

    use write;
    use {Compression, Decompress, FlushDecompress};

    #[test]
    fn issue51() {
        let data = vec![
            0x1f, 0x8b, 0x08, 0x00, 0x00, 0x00, 0x00, 0x00, 0x00, 0x03, 0xb3, 0xc9,
            0x28, 0xc9, 0xcd, 0xb1, 0xe3, 0xe5, 0xb2, 0xc9, 0x48, 0x4d, 0x4c, 0xb1,
            0xb3, 0x29, 0xc9, 0x2c, 0xc9, 0x49, 0xb5, 0x33, 0x31, 0x30, 0x51, 0xf0,
            0xcb, 0x2f, 0x51, 0x70, 0xcb, 0x2f, 0xcd, 0x4b, 0xb1, 0xd1, 0x87, 0x08,
            0xda, 0xe8, 0x83, 0x95, 0x00, 0x95, 0x26, 0xe5, 0xa7, 0x54, 0x2a, 0x24,
            0xa5, 0x27, 0xe7, 0xe7, 0xe4, 0x17, 0xd9, 0x2a, 0x95, 0x67, 0x64, 0x96,
            0xa4, 0x2a, 0x81, 0x8c, 0x48, 0x4e, 0xcd, 0x2b, 0x49, 0x2d, 0xb2, 0xb3,
            0xc9, 0x30, 0x44, 0x37, 0x01, 0x28, 0x62, 0xa3, 0x0f, 0x95, 0x06, 0xd9,
            0x05, 0x54, 0x04, 0xe5, 0xe5, 0xa5, 0x67, 0xe6, 0x55, 0xe8, 0x1b, 0xea,
            0x99, 0xe9, 0x19, 0x21, 0xab, 0xd0, 0x07, 0xd9, 0x01, 0x32, 0x53, 0x1f,
            0xea, 0x3e, 0x00, 0x94, 0x85, 0xeb, 0xe4, 0xa8, 0x00, 0x00, 0x00
        ];

        let mut decoded = Vec::with_capacity(data.len()*2);

        let mut d = Decompress::new(false);
        // decompressed whole deflate stream
        assert!(d.decompress_vec(&data[10..], &mut decoded, FlushDecompress::Finish).is_ok());

        // decompress data that has nothing to do with the deflate stream (this
        // used to panic)
        drop(d.decompress_vec(&[0], &mut decoded, FlushDecompress::None));
    }

    #[test]
    fn reset() {
        let string = "hello world".as_bytes();
        let mut zlib = Vec::new();
        let mut deflate = Vec::new();

        let comp = Compression::default();
        write::ZlibEncoder::new(&mut zlib, comp).write_all(string).unwrap();
        write::DeflateEncoder::new(&mut deflate, comp).write_all(string).unwrap();

        let mut dst = [0; 1024];
        let mut decoder = Decompress::new(true);
        decoder.decompress(&zlib, &mut dst, FlushDecompress::Finish).unwrap();
        assert_eq!(decoder.total_out(), string.len() as u64);
        assert!(dst.starts_with(string));

        decoder.reset(false);
        decoder.decompress(&deflate, &mut dst, FlushDecompress::Finish).unwrap();
        assert_eq!(decoder.total_out(), string.len() as u64);
        assert!(dst.starts_with(string));
    }
}<|MERGE_RESOLUTION|>--- conflicted
+++ resolved
@@ -63,14 +63,6 @@
 #[derive(Debug)]
 enum DirDecompress {}
 
-// A trait for being generic over our two flush enums, FlushCompress
-// and FlushDecompress. Using only the members common to both of them.
-pub trait Flush {
-    fn none() -> Self;
-    fn sync() -> Self;
-    fn finish() -> Self;
-}
-
 #[derive(Copy, Clone, PartialEq, Eq, Debug)]
 /// Values which indicate the form of flushing to be used when compressing
 /// in-memory data.
@@ -142,34 +134,6 @@
 
     #[doc(hidden)]
     _Nonexhaustive
-}
-
-impl Flush for FlushCompress {
-    fn none() -> Self {
-        FlushCompress::None
-    }
-
-    fn sync() -> Self {
-        FlushCompress::Sync
-    }
-
-    fn finish() -> Self {
-        FlushCompress::Finish
-    }
-}
-
-impl Flush for FlushDecompress {
-    fn none() -> Self {
-        FlushDecompress::None
-    }
-
-    fn sync() -> Self {
-        FlushDecompress::Sync
-    }
-
-    fn finish() -> Self {
-        FlushDecompress::Finish
-    }
 }
 
 /// Error returned when a decompression object finds that the input stream of
@@ -275,13 +239,8 @@
     pub fn compress(&mut self,
                     input: &[u8],
                     output: &mut [u8],
-<<<<<<< HEAD
-                    flush: Flush)
+                    flush: FlushCompress)
                     -> Result<Status, CompressError> {
-=======
-                    flush: FlushCompress)
-                    -> Status {
->>>>>>> d9291edb
         let raw = &mut *self.inner.stream_wrapper;
         raw.next_in = input.as_ptr() as *mut _;
         raw.avail_in = input.len() as c_uint;
@@ -317,13 +276,8 @@
     pub fn compress_vec(&mut self,
                         input: &[u8],
                         output: &mut Vec<u8>,
-<<<<<<< HEAD
-                        flush: Flush)
+                        flush: FlushCompress)
                         -> Result<Status, CompressError> {
-=======
-                        flush: FlushCompress)
-                        -> Status {
->>>>>>> d9291edb
         let cap = output.capacity();
         let len = output.len();
 
@@ -403,13 +357,8 @@
     pub fn decompress(&mut self,
                       input: &[u8],
                       output: &mut [u8],
-<<<<<<< HEAD
-                      flush: Flush)
+                      flush: FlushDecompress)
                       -> Result<Status, DecompressError> {
-=======
-                      flush: FlushDecompress)
-                      -> Result<Status, DataError> {
->>>>>>> d9291edb
         let raw = &mut *self.inner.stream_wrapper;
         raw.next_in = input.as_ptr() as *mut u8;
         raw.avail_in = input.len() as c_uint;
@@ -452,13 +401,8 @@
     pub fn decompress_vec(&mut self,
                           input: &[u8],
                           output: &mut Vec<u8>,
-<<<<<<< HEAD
-                          flush: Flush)
+                          flush: FlushDecompress)
                           -> Result<Status, DecompressError> {
-=======
-                          flush: FlushDecompress)
-                          -> Result<Status, DataError> {
->>>>>>> d9291edb
         let cap = output.capacity();
         let len = output.len();
 
