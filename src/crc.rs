--- conflicted
+++ resolved
@@ -6,27 +6,19 @@
 
 use ffi;
 
-<<<<<<< HEAD
 /// The CRC calculated by a [`CrcReader`].
 ///
 /// [`CrcReader`]: struct.CrcReader.html
-=======
-/// The CRC calculated by a CrcReader.
 #[derive(Debug)]
->>>>>>> 3012817e
 pub struct Crc {
     crc: libc::c_ulong,
     amt: u32,
 }
 
-<<<<<<< HEAD
 /// A wrapper around a [`Read`] that calculates the CRC.
 ///
 /// [`Read`]: https://doc.rust-lang.org/std/io/trait.Read.html
-=======
-/// A wrapper around a `std::io::Read` that calculates the CRC.
 #[derive(Debug)]
->>>>>>> 3012817e
 pub struct CrcReader<R> {
     inner: R,
     crc: Crc,
